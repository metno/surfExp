"""Forcing task."""
import os
from datetime import timedelta

<<<<<<< HEAD
from tactus.datetime_utils import as_timedelta
from tactus.logs import logger
from tactus.os_utils import deodemakedirs
from pysurfex.cli import create_forcing, modify_forcing
=======
from deode.datetime_utils import as_timedelta
from deode.logs import logger
from deode.os_utils import deodemakedirs
from pysurfex.cli import create_forcing, cli_modify_forcing
>>>>>>> 0ee1b808
from pysurfex.verification import concat_datasets, converter2ds

from surfexp.tasks.tasks import PySurfexBaseTask


class Forcing(PySurfexBaseTask):
    """Create forcing task."""

    def __init__(self, config):
        """Construct forcing task.

        Args:
            config (dict): Actual configuration dict

        """
        PySurfexBaseTask.__init__(self, config, "Forcing")
        try:
            mode = self.config["task.args.mode"]
        except KeyError:
            mode = "default"
        logger.info("Forcing mode is: {}", mode)
        lmode = mode
        if lmode == "forecast":
            lmode = "default"
        try:
            self.args = self.config[f"forcing.args.{lmode}"].dict()
        except KeyError:
            raise RuntimeError from KeyError
        if mode == "an_forcing":
            self.basetime = self.basetime - self.fcint
        if mode == "default" and self.config["an_forcing.enabled"]:
            self.basetime = self.basetime - self.fcint
        if mode in ("default", "an_forcing"):
            self.duration = self.fcint
        else:
            self.duration = as_timedelta(self.config["general.times.forecast_range"])
            mode = "forecast"
        self.mode = mode

    def execute(self):
        """Execute the forcing task.

        Raises:
            NotImplementedError: _description_

        """
        dtg_start = self.basetime.strftime("%Y%m%d%H")
        dtg_stop = (self.basetime + self.duration).strftime("%Y%m%d%H")

        logger.info("start={} stop={}", dtg_start, dtg_stop)
        forcing_dir = self.config["system.forcing_dir"]
        default_forcing_dir = f"{forcing_dir}/default"
        forcing_dir = f"{forcing_dir}/{self.mode}"
        forcing_dir = self.platform.substitute(forcing_dir, basetime=self.basetime)
        self.exp_file_paths.system_file_paths.update(
            {"default_forcing_dir": default_forcing_dir}
        )
        deodemakedirs(forcing_dir)

        cforcing_filetype = self.soda_settings.get_setting(
            "NAM_IO_OFFLINE#CFORCING_FILETYPE"
        )
        output_format = cforcing_filetype.lower()
        if output_format == "netcdf":
            output = f"{forcing_dir}/FORCING.nc"
            logger.info("Forcing output: {}", output)
        else:
            raise NotImplementedError(output_format)

        self.args.update({"output-filename": output})
        self.args.update({"output-format": output_format})
        self.args.update({"system-file-paths": self.get_exp_file_paths_file()})

        logger.info("args={}", self.args)
        argv = []
        for key, lvalue in self.args.items():
            value = lvalue
            if isinstance(value, str):
                value = self.substitute(value, basetime=self.basetime)
            if isinstance(value, bool):
                if value:
                    argv.append(f"--{key}")
            else:
                argv.append(f"--{key}")
                argv.append(str(value))

        argv += [dtg_start, dtg_stop]
        logger.info("argv={}", " ".join(argv))
        create_forcing(argv=argv)


class ModifyForcing(PySurfexBaseTask):
    """Create modify forcing task."""

    def __init__(self, config):
        """Construct modify forcing task.

        Args:
            config (ParsedObject): Parsed configuration

        """
        PySurfexBaseTask.__init__(self, config, "ModifyForcing")
        try:
            self.mode = self.config["task.args.mode"]
        except KeyError:
            raise RuntimeError from KeyError

        try:
            self.config["forcing.modify_variables"]
        except KeyError:
            self.variables = ["LWdown", "DIR_SWdown"]

    def execute(self):
        """Execute the forcing task."""
        dtg_prev = self.basetime - self.fcint
        logger.debug("modify forcing dtg={} dtg_prev={}", self.basetime, dtg_prev)
        forcing_dir = self.config["system.forcing_dir"]
        forcing_dir = f"{forcing_dir}/{self.mode}"
        input_dir = self.platform.substitute(forcing_dir, basetime=dtg_prev)
        output_dir = self.platform.substitute(forcing_dir, basetime=self.basetime)
        input_file = input_dir + "/FORCING.nc"
        output_file = output_dir + "/FORCING.nc"
        time_step = int(self.fcint.total_seconds()/3600)

        argv = [
            "--input_file",
            input_file,
            "--output_file",
            output_file,
            "--time_step",
            str(time_step),
        ]
        argv = argv + self.variables
        if os.path.exists(output_file) and os.path.exists(input_file):
            cli_modify_forcing(argv=argv)
        else:
            logger.info("Output or input is missing: {}", output_file)


class Interpolate2grid(PySurfexBaseTask):
    """Create modify forcing task."""

    def __init__(self, config):
        """Construct modify forcing task.

        Args:
            config (ParsedObject): Parsed configuration

        """
        PySurfexBaseTask.__init__(self, config, "Interpolate2grid")
        try:
            self.steps = [int(self.config["task.args.step"])]
        except KeyError:
            fc_length = int(int(self.fcint.total_seconds()) / 3600)
            self.steps = range(fc_length)
        try:
            self.mode = self.config["task.args.mode"]
        except KeyError:
            self.mode = "default"
        if self.mode == "an_forcing":
            self.basetime = self.basetime - self.fcint
        self.mars_config = self.config[f"mars.{self.mode}.config"]

    def execute(self):
        """Execute."""
        variables = [
            "surface_geopotential",
            "air_temperature_2m",
            "dew_point_temperature_2m",
            "surface_air_pressure",
            "x_wind_10m",
            "y_wind_10m",
            "precipitation_amount_acc",
            "snowfall_amount_acc",
            "integral_of_surface_downwelling_shortwave_flux_in_air_wrt_time",
            "integral_of_surface_downwelling_longwave_flux_in_air_wrt_time",
        ]

        ncdir = f"{self.platform.get_system_value('casedir')}/grib"
        gribdir = ncdir

        mapping = {
            "surface_geopotential": {"indicatorOfParameter": 129},
            "air_temperature_2m": {"indicatorOfParameter": 167},
            "dew_point_temperature_2m": {"indicatorOfParameter": 168},
            "surface_air_pressure": {"indicatorOfParameter": 134},
            "x_wind_10m": {"indicatorOfParameter": 165},
            "y_wind_10m": {"indicatorOfParameter": 166},
            "precipitation_amount_acc": {
                "indicatorOfParameter": 228,
                "timeRangeIndicator": 4,
            },
            "snowfall_amount_acc": {"indicatorOfParameter": 144, "timeRangeIndicator": 4},
            "integral_of_surface_downwelling_shortwave_flux_in_air_wrt_time": {
                "indicatorOfParameter": 169,
                "timeRangeIndicator": 4,
            },
            "integral_of_surface_downwelling_longwave_flux_in_air_wrt_time": {
                "indicatorOfParameter": 175,
                "timeRangeIndicator": 4,
            },
        }

        for leadtime in self.steps:
            validtime = self.basetime + timedelta(hours=leadtime)
            validtime = validtime.strftime("%Y%m%d%H")
            ofiles = []
            for var in variables:
                try:
                    time_range_indicator = mapping[var]["timeRangeIndicator"]
                except KeyError:
                    time_range_indicator = 0
                indicator_of_parameter = mapping[var]["indicatorOfParameter"]
                output = (
                    f"{ncdir}/{self.mode}/{var}_"
                    + f"{self.basetime.strftime('%Y%m%d%H')}+{leadtime:02d}.nc"
                )
                input_file = (
                    f"{gribdir}/{self.mode}/{self.mars_config}_"
                    + f"{self.basetime.strftime('%Y%m%d%H')}+@LL@.grib1"
                )
                ofiles.append(output)
                argv = [
                    "-g",
                    self.domain_file,
                    "--output",
                    output,
                    "--inputfile",
                    input_file,
                    "--inputtype",
                    "grib1",
                    "--indicatorOfParameter",
                    f"{indicator_of_parameter}",
                    "--levelType",
                    "1",
                    "--level",
                    "0",
                    "--timeRangeIndicator",
                    f"{time_range_indicator}",
                    "--out-variable",
                    var,
                    "--basetime",
                    self.basetime.strftime("%Y%m%d%H"),
                    "--validtime",
                    validtime,
                    "--fcint", "86400",
                ]
                logger.info("converter2ds {}", " ".join(argv))
                converter2ds(argv=argv)

            argv = [
                "-o",
                f"{ncdir}/{self.mode}/{self.mars_config}_{self.basetime.strftime('%Y%m%d%H')}+{leadtime:02d}.nc",
            ]
            argv = argv + ofiles
            concat_datasets(argv=argv)<|MERGE_RESOLUTION|>--- conflicted
+++ resolved
@@ -2,17 +2,10 @@
 import os
 from datetime import timedelta
 
-<<<<<<< HEAD
 from tactus.datetime_utils import as_timedelta
 from tactus.logs import logger
 from tactus.os_utils import deodemakedirs
-from pysurfex.cli import create_forcing, modify_forcing
-=======
-from deode.datetime_utils import as_timedelta
-from deode.logs import logger
-from deode.os_utils import deodemakedirs
 from pysurfex.cli import create_forcing, cli_modify_forcing
->>>>>>> 0ee1b808
 from pysurfex.verification import concat_datasets, converter2ds
 
 from surfexp.tasks.tasks import PySurfexBaseTask
